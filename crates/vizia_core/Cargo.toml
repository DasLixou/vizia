--- conflicted
+++ resolved
@@ -20,11 +20,8 @@
 vizia_id = { path = "../vizia_id" }
 vizia_input = { path = "../vizia_input" }
 vizia_window = { path = "../vizia_window" }
-<<<<<<< HEAD
 vizia_style = { path = "../vizia_style"}
-=======
 accesskit = "0.9.0"
->>>>>>> e1a8863a
 
 femtovg = "0.6.0"
 # femtovg = { git = "https://github.com/rhelmot/femtovg", rev = "09f4837fff4d2cd58ddc4674d0d7e1296a4123aa", default-features = false, features = ["image-loading"] }
