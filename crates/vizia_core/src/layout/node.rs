--- conflicted
+++ resolved
@@ -17,13 +17,8 @@
     }
 
     fn left(&self, store: &Self::Data) -> Option<morphorm::Units> {
-<<<<<<< HEAD
-        store.0.left.get(*self).cloned().map(|l| match l {
-            Units::Pixels(val) => Units::Pixels((val * store.0.dpi_factor as f32).round()),
-=======
         store.left.get(*self).cloned().map(|l| match l {
-            Units::Pixels(val) => Units::Pixels(val * store.dpi_factor as f32),
->>>>>>> 8359c4df
+            Units::Pixels(val) => Units::Pixels((val * store.dpi_factor as f32).round()),
             t => t,
         })
     }
@@ -43,13 +38,8 @@
     }
 
     fn right(&self, store: &Self::Data) -> Option<morphorm::Units> {
-<<<<<<< HEAD
-        store.0.right.get(*self).cloned().map(|r| match r {
-            Units::Pixels(val) => Units::Pixels((val * store.0.dpi_factor as f32).round()),
-=======
         store.right.get(*self).cloned().map(|r| match r {
-            Units::Pixels(val) => Units::Pixels(val * store.dpi_factor as f32),
->>>>>>> 8359c4df
+            Units::Pixels(val) => Units::Pixels((val * store.dpi_factor as f32).round()),
             t => t,
         })
     }
@@ -69,13 +59,8 @@
     }
 
     fn top(&self, store: &Self::Data) -> Option<morphorm::Units> {
-<<<<<<< HEAD
-        store.0.top.get(*self).cloned().map(|t| match t {
-            Units::Pixels(val) => Units::Pixels((val * store.0.dpi_factor as f32).round()),
-=======
         store.top.get(*self).cloned().map(|t| match t {
-            Units::Pixels(val) => Units::Pixels(val * store.dpi_factor as f32),
->>>>>>> 8359c4df
+            Units::Pixels(val) => Units::Pixels((val * store.dpi_factor as f32).round()),
             t => t,
         })
     }
@@ -95,13 +80,8 @@
     }
 
     fn bottom(&self, store: &Self::Data) -> Option<morphorm::Units> {
-<<<<<<< HEAD
-        store.0.bottom.get(*self).cloned().map(|b| match b {
-            Units::Pixels(val) => Units::Pixels((val * store.0.dpi_factor as f32).round()),
-=======
         store.bottom.get(*self).cloned().map(|b| match b {
-            Units::Pixels(val) => Units::Pixels(val * store.dpi_factor as f32),
->>>>>>> 8359c4df
+            Units::Pixels(val) => Units::Pixels((val * store.dpi_factor as f32).round()),
             t => t,
         })
     }
@@ -121,13 +101,8 @@
     }
 
     fn width(&self, store: &Self::Data) -> Option<morphorm::Units> {
-<<<<<<< HEAD
-        store.0.width.get(*self).cloned().map(|w| match w {
-            Units::Pixels(val) => Units::Pixels((val * store.0.dpi_factor as f32).round()),
-=======
         store.width.get(*self).cloned().map(|w| match w {
-            Units::Pixels(val) => Units::Pixels(val * store.dpi_factor as f32),
->>>>>>> 8359c4df
+            Units::Pixels(val) => Units::Pixels((val * store.dpi_factor as f32).round()),
             t => t,
         })
     }
@@ -184,13 +159,8 @@
     }
 
     fn height(&self, store: &Self::Data) -> Option<morphorm::Units> {
-<<<<<<< HEAD
-        store.0.height.get(*self).cloned().map(|h| match h {
-            Units::Pixels(val) => Units::Pixels((val * store.0.dpi_factor as f32).round()),
-=======
         store.height.get(*self).cloned().map(|h| match h {
-            Units::Pixels(val) => Units::Pixels(val * store.dpi_factor as f32),
->>>>>>> 8359c4df
+            Units::Pixels(val) => Units::Pixels((val * store.dpi_factor as f32).round()),
             t => t,
         })
     }
@@ -238,8 +208,7 @@
     }
 
     fn grid_cols(&self, store: &Self::Data) -> Option<Vec<morphorm::Units>> {
-<<<<<<< HEAD
-        store.0.grid_cols.get(*self).map(|grid_rows| {
+        store.grid_cols.get(*self).map(|grid_rows| {
             grid_rows
                 .iter()
                 .map(|col| match col {
@@ -251,7 +220,7 @@
     }
 
     fn grid_rows(&self, store: &Self::Data) -> Option<Vec<morphorm::Units>> {
-        store.0.grid_rows.get(*self).map(|grid_rows| {
+        store.grid_rows.get(*self).map(|grid_rows| {
             grid_rows
                 .iter()
                 .map(|row| match row {
@@ -260,13 +229,6 @@
                 })
                 .collect::<Vec<_>>()
         })
-=======
-        store.grid_cols.get(*self).cloned()
-    }
-
-    fn grid_rows(&self, store: &Self::Data) -> Option<Vec<morphorm::Units>> {
-        store.grid_rows.get(*self).cloned()
->>>>>>> 8359c4df
     }
 
     fn row_between(&self, store: &Self::Data) -> Option<morphorm::Units> {
@@ -284,49 +246,29 @@
     }
 
     fn border_left(&self, store: &Self::Data) -> Option<morphorm::Units> {
-<<<<<<< HEAD
-        store.0.border_width.get(*self).cloned().map(|v| match v {
-            Units::Pixels(val) => Units::Pixels((val * store.0.dpi_factor as f32).round()),
-=======
-        store.border_width.get(*self).cloned().map(|v| match v {
-            Units::Pixels(val) => Units::Pixels(val * store.dpi_factor as f32),
->>>>>>> 8359c4df
+        store.border_width.get(*self).cloned().map(|v| match v {
+            Units::Pixels(val) => Units::Pixels((val * store.0.dpi_factor as f32).round()),
             t => t,
         })
     }
 
     fn border_right(&self, store: &Self::Data) -> Option<morphorm::Units> {
-<<<<<<< HEAD
-        store.0.border_width.get(*self).cloned().map(|v| match v {
-            Units::Pixels(val) => Units::Pixels((val * store.0.dpi_factor as f32).round()),
-=======
-        store.border_width.get(*self).cloned().map(|v| match v {
-            Units::Pixels(val) => Units::Pixels(val * store.dpi_factor as f32),
->>>>>>> 8359c4df
+        store.border_width.get(*self).cloned().map(|v| match v {
+            Units::Pixels(val) => Units::Pixels((val * store.0.dpi_factor as f32).round()),
             t => t,
         })
     }
 
     fn border_top(&self, store: &Self::Data) -> Option<morphorm::Units> {
-<<<<<<< HEAD
-        store.0.border_width.get(*self).cloned().map(|v| match v {
-            Units::Pixels(val) => Units::Pixels((val * store.0.dpi_factor as f32).round()),
-=======
-        store.border_width.get(*self).cloned().map(|v| match v {
-            Units::Pixels(val) => Units::Pixels(val * store.dpi_factor as f32),
->>>>>>> 8359c4df
+        store.border_width.get(*self).cloned().map(|v| match v {
+            Units::Pixels(val) => Units::Pixels((val * store.0.dpi_factor as f32).round()),
             t => t,
         })
     }
 
     fn border_bottom(&self, store: &Self::Data) -> Option<morphorm::Units> {
-<<<<<<< HEAD
-        store.0.border_width.get(*self).cloned().map(|v| match v {
-            Units::Pixels(val) => Units::Pixels((val * store.0.dpi_factor as f32).round()),
-=======
-        store.border_width.get(*self).cloned().map(|v| match v {
-            Units::Pixels(val) => Units::Pixels(val * store.dpi_factor as f32),
->>>>>>> 8359c4df
+        store.border_width.get(*self).cloned().map(|v| match v {
+            Units::Pixels(val) => Units::Pixels((val * store.0.dpi_factor as f32).round()),
             t => t,
         })
     }
