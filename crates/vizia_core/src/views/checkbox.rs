--- conflicted
+++ resolved
@@ -137,15 +137,11 @@
         //let checked = checked.get_val_fallible(cx).unwrap_or(false);
         Self { on_toggle: None }
             .build(cx, |_| {})
-<<<<<<< HEAD
             .text(checked.clone().map(|flag| if *flag { ICON_CHECK } else { "" }))
             .checked(checked.clone())
             .checkable(true)
             .role(Role::CheckBox)
             .default_action_verb(DefaultActionVerb::Click)
-=======
-            .text(checked.clone().map(|flag| if *flag { CHECK } else { "" }))
-            .checked(checked.clone())
             .cursor(CursorIcon::Hand)
             .navigable(true)
     }
@@ -170,7 +166,6 @@
                 });
             })
             .checked(checked.clone())
->>>>>>> d898ea97
             .cursor(CursorIcon::Hand)
             .navigable(true)
     }
