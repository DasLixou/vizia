<<<<<<< HEAD
use std::{cmp::Ordering, collections::BinaryHeap};

use crate::prelude::*;
use femtovg::Transform2D;
=======
use crate::{prelude::*, style::PseudoClass};
>>>>>>> df560a85
use vizia_id::GenerationalId;
use vizia_storage::LayoutChildIterator;

// Determines the hovered entity based on the mouse cursor position.
pub fn hover_system(cx: &mut Context) {
    let mut queue = BinaryHeap::new();
    queue.push(ZEntity(0, Entity::root()));
    let mut hovered = Entity::root();
    let transform = Transform2D::identity();
    let clip_bounds = cx.cache.get_bounds(Entity::root());
    while !queue.is_empty() {
        let ZEntity(current_z, current) = queue.pop().unwrap();
        cx.with_current(current, |cx| {
            hover_entity(
                &mut EventContext::new(cx),
                current_z,
                &mut queue,
                &mut hovered,
                transform,
                &clip_bounds,
            );
        });
    }

    if hovered != cx.hovered {
        // Useful for debugging
        #[cfg(debug_assertions)]
        println!(
            "Hover changed to {:?} parent: {:?}, view: {}, posx: {}, posy: {} width: {} height: {}",
            hovered,
            cx.tree.get_parent(hovered),
            cx.views.get(&hovered).map_or("<None>", |view| view.element().unwrap_or("<Unnamed>")),
            cx.cache.get_posx(hovered),
            cx.cache.get_posy(hovered),
            cx.cache.get_width(hovered),
            cx.cache.get_height(hovered),
        );

        let cursor = cx.style.cursor.get(hovered).cloned().unwrap_or_default();
        // TODO: Decide if not changing the cursor when the view is disabled is the correct thing to do
        if !cx.cursor_icon_locked && !cx.style.disabled.get(hovered).cloned().unwrap_or_default() {
            cx.emit(WindowEvent::SetCursor(cursor));
        }

        // Set current hovered pseudoclass to true
        if let Some(pseudo_classes) = cx.style.pseudo_classes.get_mut(hovered) {
            pseudo_classes.set(PseudoClassFlags::HOVER, true);
        }

        // Set previous hovered pseudoclass to false
        if let Some(pseudo_classes) = cx.style.pseudo_classes.get_mut(cx.hovered) {
            pseudo_classes.set(PseudoClassFlags::HOVER, false);
        }

        cx.event_queue.push_back(Event::new(WindowEvent::MouseEnter).target(hovered));
        cx.event_queue.push_back(Event::new(WindowEvent::MouseLeave).target(cx.hovered));

        cx.hovered = hovered;

        cx.style.needs_restyle();
    }
}

fn hover_entity(
    cx: &mut EventContext,
    current_z: i32,
    queue: &mut BinaryHeap<ZEntity>,
    hovered: &mut Entity,
    parent_transform: Transform2D,
    clip_bounds: &BoundingBox,
) {
    // Skip non-hoverable
    let hoverable = cx
        .style
        .abilities
        .get(cx.current)
        .map(|abilitites| abilitites.contains(Abilities::HOVERABLE))
        .unwrap_or(true);

    if !hoverable {
        return;
    }

    if cx.style.display.get(cx.current).copied().unwrap_or_default() == Display::None {
        return;
    }

    let bounds = cx.bounds();

    let cursorx = cx.mouse.cursorx;
    let cursory = cx.mouse.cursory;

    let mut transform = parent_transform.clone();

    transform.premultiply(&cx.transform());

    // println!("{} {:?} {:?} {:?}", cx.current, bounds, transform, parent_transform);

    let mut t = transform.clone();
    t.inverse();
    let (tx, ty) = t.transform_point(cursorx, cursory);

    let clipping = clip_bounds.intersection(&cx.clip_region());

    let b = bounds.intersection(&clipping);

    if tx >= b.left() && tx <= b.right() && ty >= b.top() && ty <= b.bottom() {
        *hovered = cx.current;

        if !cx
            .style
            .pseudo_classes
            .get(cx.current)
            .cloned()
            .unwrap_or_default()
            .contains(PseudoClassFlags::OVER)
        {
            // cx.event_queue.push_back(
            //     Event::new(WindowEvent::MouseOver)
            //         .target(cx.current)
            //         .propagate(Propagation::Direct),
            // );

            if let Some(pseudo_class) = cx.style.pseudo_classes.get_mut(cx.current) {
                pseudo_class.set(PseudoClassFlags::OVER, true);
            }
        }
    } else {
        if cx
            .style
            .pseudo_classes
            .get(cx.current)
            .cloned()
            .unwrap_or_default()
            .contains(PseudoClassFlags::OVER)
        {
            // cx.event_queue.push_back(
            //     Event::new(WindowEvent::MouseOut).target(cx.current).propagate(Propagation::Direct),
            // );

            if let Some(pseudo_class) = cx.style.pseudo_classes.get_mut(cx.current) {
                pseudo_class.set(PseudoClassFlags::OVER, false);
            }
        }
    }

    let child_iter = LayoutChildIterator::new(&cx.tree, cx.current);
    // let bounds = cx.bounds();
    for child in child_iter {
        cx.current = child;
        hover_entity(cx, current_z, queue, hovered, transform, &clipping);
    }
}

#[derive(Eq)]
pub struct ZEntity(i32, Entity);
impl Ord for ZEntity {
    fn cmp(&self, other: &Self) -> Ordering {
        other.0.cmp(&self.0)
    }
}
impl PartialOrd for ZEntity {
    fn partial_cmp(&self, other: &Self) -> Option<Ordering> {
        Some(self.cmp(other))
    }
}
impl PartialEq for ZEntity {
    fn eq(&self, other: &Self) -> bool {
        self.0 == other.0
    }
}<|MERGE_RESOLUTION|>--- conflicted
+++ resolved
@@ -1,11 +1,10 @@
-<<<<<<< HEAD
 use std::{cmp::Ordering, collections::BinaryHeap};
 
-use crate::prelude::*;
+use crate::{
+    prelude::*,
+    style::{Abilities, PseudoClassFlags},
+};
 use femtovg::Transform2D;
-=======
-use crate::{prelude::*, style::PseudoClass};
->>>>>>> df560a85
 use vizia_id::GenerationalId;
 use vizia_storage::LayoutChildIterator;
 
