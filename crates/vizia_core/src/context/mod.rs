//! The `Context` is where the retained data of a vizia application lives.

#[doc(hidden)]
pub mod backend;
mod draw;
mod event;
mod proxy;
mod resource;

use instant::Instant;
use std::any::{Any, TypeId};
use std::collections::{HashMap, VecDeque};
use std::iter::once;
use std::path::Path;
use std::sync::Mutex;

#[cfg(all(feature = "clipboard", feature = "x11"))]
use copypasta::ClipboardContext;
#[cfg(feature = "clipboard")]
use copypasta::{nop_clipboard::NopClipboardContext, ClipboardProvider};
use cosmic_text::{fontdb::Database, Attrs, AttrsList, BufferLine, FamilyOwned};
use fnv::FnvHashMap;
use replace_with::replace_with_or_abort;
#[cfg(feature = "localization")]
use unic_langid::LanguageIdentifier;

pub use draw::*;
pub use event::*;
pub use proxy::*;
pub use resource::*;

use crate::binding::{BindingHandler, ModelDataStore};
use crate::cache::CachedData;
use crate::environment::Environment;
use crate::events::ViewHandler;
#[cfg(feature = "embedded_fonts")]
use crate::fonts;
use crate::prelude::*;
<<<<<<< HEAD
use crate::resource::{ImageOrId, ImageRetentionPolicy, ResourceManager, StoredImage};
use crate::style::{PseudoClass, Style};
=======
use crate::resource::{ImageRetentionPolicy, ResourceManager};
use crate::state::{BindingHandler, ModelDataStore};
use crate::style::Style;
>>>>>>> 4e5ad543
use crate::text::{TextConfig, TextContext};
use vizia_id::{GenerationalId, IdManager};
use vizia_input::{Modifiers, MouseState};
use vizia_storage::SparseSet;
use vizia_storage::TreeExt;

static DEFAULT_THEME: &str = include_str!("../../resources/themes/default_theme.css");
static DEFAULT_LAYOUT: &str = include_str!("../../resources/themes/default_layout.css");

pub(crate) type DataStore = SparseSet<ModelDataStore>;
pub(crate) type Views = FnvHashMap<Entity, Box<dyn BindingHandler>>;

/// The main storage and control object for a Vizia application.
pub struct Context {
    pub(crate) entity_manager: IdManager<Entity>,
    pub(crate) entity_identifiers: HashMap<String, Entity>,
    pub(crate) tree: Tree<Entity>,
    pub(crate) current: Entity,
<<<<<<< HEAD
    pub(crate) views: FnvHashMap<Entity, Box<dyn ViewHandler>>,
    pub(crate) data: SparseSet<ModelDataStore>,
    pub(crate) bindings: FnvHashMap<Entity, Box<dyn BindingHandler>>,
=======
    /// TODO make this private when there's no longer a need to mutate views after building
    pub views: FnvHashMap<Entity, Box<dyn ViewHandler>>,
    pub(crate) data: DataStore,
    pub(crate) bindings: Views,
>>>>>>> 4e5ad543
    pub(crate) event_queue: VecDeque<Event>,
    pub(crate) listeners:
        HashMap<Entity, Box<dyn Fn(&mut dyn ViewHandler, &mut EventContext, &mut Event)>>,
    pub(crate) global_listeners: Vec<Box<dyn Fn(&mut EventContext, &mut Event)>>,
    pub(crate) style: Style,
    pub(crate) cache: CachedData,
    pub(crate) draw_cache: DrawCache,

    pub(crate) canvases: HashMap<Entity, crate::prelude::Canvas>,
    pub(crate) mouse: MouseState<Entity>,
    pub(crate) modifiers: Modifiers,

    pub(crate) captured: Entity,
    pub(crate) triggered: Entity,
    pub(crate) hovered: Entity,
    pub(crate) focused: Entity,
    pub(crate) focus_stack: Vec<Entity>,
    pub(crate) cursor_icon_locked: bool,

    pub(crate) resource_manager: ResourceManager,

    pub(crate) text_context: TextContext,
    pub(crate) text_config: TextConfig,

    pub(crate) event_proxy: Option<Box<dyn EventProxy>>,

    /// The window's size in logical pixels, before `user_scale_factor` gets applied to it. If this
    /// value changed during a frame then the window will be resized and a
    /// [`WindowEvent::GeometryChanged`] will be emitted.
    pub(crate) window_size: WindowSize,
    /// A scale factor used for uniformly scaling the window independently of any HiDPI scaling.
    /// `window_size` gets multplied with this factor to get the actual logical window size. If this
    /// changes during a frame, then the window will be resized at the end of the frame and a
    /// [`WindowEvent::GeometryChanged`] will be emitted. This can be initialized using
    /// [`WindowDescription::user_scale_factor`][crate::WindowDescription::user_scale_factor].
    pub(crate) user_scale_factor: f64,

    #[cfg(feature = "clipboard")]
    pub(crate) clipboard: Box<dyn ClipboardProvider>,

    pub(crate) click_time: Instant,
    pub(crate) clicks: usize,
    pub(crate) click_pos: (f32, f32),

    pub ignore_default_theme: bool,
}

impl Default for Context {
    fn default() -> Self {
        Context::new(WindowSize::new(800, 600), 1.0)
    }
}

impl Context {
    pub fn new(window_size: WindowSize, user_scale_factor: f64) -> Self {
        let mut cache = CachedData::default();
        cache.add(Entity::root()).expect("Failed to add entity to cache");

        // Add default fonts
        let mut db = Database::new();
        db.load_system_fonts();

        #[cfg(feature = "embedded_fonts")]
        {
            db.load_font_data(Vec::from(fonts::ROBOTO_REGULAR));
            db.load_font_data(Vec::from(fonts::ROBOTO_BOLD));
            db.load_font_data(Vec::from(fonts::ROBOTO_ITALIC));
            db.load_font_data(Vec::from(fonts::ENTYPO));
            db.load_font_data(Vec::from(fonts::OPEN_SANS_EMOJI));
            db.load_font_data(Vec::from(fonts::AMIRI_REGULAR));
            db.load_font_data(Vec::from(fonts::MATERIAL_ICONS_REGULAR));
        }

        let mut result = Self {
            entity_manager: IdManager::new(),
            entity_identifiers: HashMap::new(),
            tree: Tree::new(),
            current: Entity::root(),
            views: FnvHashMap::default(),
            data: SparseSet::new(),
            bindings: FnvHashMap::default(),
            style: Style::default(),
            cache,
            draw_cache: DrawCache::new(),
            canvases: HashMap::new(),
            // environment: Environment::new(),
            event_queue: VecDeque::new(),
            listeners: HashMap::default(),
            global_listeners: vec![],
            mouse: MouseState::default(),
            modifiers: Modifiers::empty(),
            captured: Entity::null(),
            triggered: Entity::null(),
            hovered: Entity::root(),
            focused: Entity::root(),
            focus_stack: Vec::new(),
            cursor_icon_locked: false,
            resource_manager: ResourceManager::new(),
            text_context: TextContext::new_from_locale_and_db(
                sys_locale::get_locale().unwrap_or_else(|| "en-US".to_owned()),
                db,
            ),

            text_config: TextConfig::default(),

            event_proxy: None,

            window_size,
            user_scale_factor,

            #[cfg(feature = "clipboard")]
            clipboard: {
                #[cfg(feature = "x11")]
                if let Ok(context) = ClipboardContext::new() {
                    Box::new(context)
                } else {
                    Box::new(NopClipboardContext::new().unwrap())
                }
                #[cfg(not(feature = "x11"))]
                Box::new(NopClipboardContext::new().unwrap())
            },
            click_time: Instant::now(),
            clicks: 0,
            click_pos: (0.0, 0.0),

            ignore_default_theme: false,
        };

        result.style.needs_restyle();
        result.style.needs_relayout();
        result.style.needs_redraw();

        Environment::new().build(&mut result);

        result.entity_manager.create();
        result.set_default_font(&["Roboto"]);

        result
    }

    /// The "current" entity, generally the entity which is currently being built or the entity
    /// which is currently having an event dispatched to it.
    pub fn current(&self) -> Entity {
        self.current
    }

    /// Set the current entity. This is useful in user code when you're performing black magic and
    /// want to trick other parts of the code into thinking you're processing some other part of the
    /// tree.
    pub fn set_current(&mut self, e: Entity) {
        self.current = e;
    }

    /// Makes the above black magic more explicit
    pub(crate) fn with_current(&mut self, e: Entity, f: impl FnOnce(&mut Context)) {
        let prev = self.current;
        self.current = e;
        f(self);
        self.current = prev;
    }

    pub fn environment(&self) -> &Environment {
        self.data::<Environment>().unwrap()
    }

    /// The window's size in logical pixels, before
    /// [`user_scale_factor()`][Self::user_scale_factor()] gets applied to it. If this value changed
    /// during a frame then the window will be resized and a [`WindowEvent::GeometryChanged`] will be
    /// emitted.
    pub fn window_size(&self) -> WindowSize {
        self.window_size
    }

    /// A scale factor used for uniformly scaling the window independently of any HiDPI scaling.
    /// `window_size` gets multplied with this factor to get the actual logical window size. If this
    /// changes during a frame, then the window will be resized at the end of the frame and a
    /// [`WindowEvent::GeometryChanged`] will be emitted. This can be initialized using
    /// [`WindowDescription::user_scale_factor`][crate::WindowDescription::user_scale_factor].
    pub fn user_scale_factor(&self) -> f64 {
        self.user_scale_factor
    }

    /// Mark the application as needing to rerun the draw method
    pub fn needs_redraw(&mut self) {
        self.style.needs_redraw();
    }

    /// Mark the application as needing to recompute view styles
    pub fn needs_restyle(&mut self) {
        self.style.needs_restyle();
    }

    /// Mark the application as needing to rerun layout computations
    pub fn needs_relayout(&mut self) {
        self.style.needs_relayout();
    }

    /// Enables or disables pseudoclasses for the focus of an entity
    pub(crate) fn set_focus_pseudo_classes(
        &mut self,
        focused: Entity,
        enabled: bool,
        focus_visible: bool,
    ) {
        #[cfg(debug_assertions)]
        if enabled {
            println!(
            "Focus changed to {:?} parent: {:?}, view: {}, posx: {}, posy: {} width: {} height: {}",
            focused,
            self.tree.get_parent(focused),
            self.views
                .get(&focused)
                .map_or("<None>", |view| view.element().unwrap_or("<Unnamed>")),
            self.cache.get_posx(focused),
            self.cache.get_posy(focused),
            self.cache.get_width(focused),
            self.cache.get_height(focused),
        );
        }

        if let Some(pseudo_classes) = self.style.pseudo_classes.get_mut(focused) {
            pseudo_classes.set(PseudoClass::FOCUS, enabled);
            if !enabled || focus_visible {
                pseudo_classes.set(PseudoClass::FOCUS_VISIBLE, enabled);
            }
        }

        for ancestor in focused.parent_iter(&self.tree) {
            let entity = ancestor;
            if let Some(pseudo_classes) = self.style.pseudo_classes.get_mut(entity) {
                pseudo_classes.set(PseudoClass::FOCUS_WITHIN, enabled);
            }
        }
    }

    /// Sets application focus to the current entity with the specified focus visiblity
    pub fn focus_with_visibility(&mut self, focus_visible: bool) {
        let old_focus = self.focused;
        let new_focus = self.current;
        self.set_focus_pseudo_classes(old_focus, false, focus_visible);
        if self.current != self.focused {
            self.emit_to(old_focus, WindowEvent::FocusOut);
            self.emit_to(new_focus, WindowEvent::FocusIn);
            self.focused = self.current;
        }
        self.set_focus_pseudo_classes(new_focus, true, focus_visible);

        self.style.needs_restyle();
    }

    /// Sets application focus to the current entity using the previous focus visibility
    pub fn focus(&mut self) {
        let focused = self.focused;
        let old_focus_visible = self
            .style
            .pseudo_classes
            .get_mut(focused)
            .filter(|class| class.contains(PseudoClass::FOCUS_VISIBLE))
            .is_some();
        self.focus_with_visibility(old_focus_visible)
    }

    /// Sets the checked flag of the current entity
    pub fn set_selected(&mut self, flag: bool) {
        let current = self.current();
        if let Some(pseudo_classes) = self.style.pseudo_classes.get_mut(current) {
            pseudo_classes.set(PseudoClass::SELECTED, flag);
        }

        self.style.needs_restyle();
    }

    pub(crate) fn remove_children(&mut self, entity: Entity) {
        let children = entity.child_iter(&self.tree).collect::<Vec<_>>();
        for child in children.into_iter() {
            self.remove(child);
        }
    }

    pub fn remove(&mut self, entity: Entity) {
        let delete_list = entity.branch_iter(&self.tree).collect::<Vec<_>>();

        if !delete_list.is_empty() {
            self.style.needs_restyle();
            self.style.needs_relayout();
            self.style.needs_redraw();
        }

        for entity in delete_list.iter().rev() {
            if let Some(binding) = self.bindings.remove(entity) {
                binding.remove(self);

                self.bindings.insert(*entity, binding);
            }

            for image in self.resource_manager.images.values_mut() {
                // no need to drop them here. garbage collection happens after draw (policy based)
                image.observers.remove(entity);
            }

            if let Some(identifier) = self.style.ids.get(*entity) {
                self.entity_identifiers.remove(identifier);
            }

            if self.focused == *entity
                && delete_list.contains(&self.tree.lock_focus_within(*entity))
            {
                if let Some(new_focus) = self.focus_stack.pop() {
                    self.with_current(new_focus, |cx| cx.focus());
                }
            }

            self.tree.remove(*entity).expect("");
            self.cache.remove(*entity);
            self.draw_cache.remove(*entity);
            self.style.remove(*entity);
            self.data.remove(*entity);
            self.views.remove(entity);
            self.entity_manager.destroy(*entity);
            self.text_context.clear_buffer(*entity);

            if self.captured == *entity {
                self.captured = Entity::null();
            }
        }
    }

    /// Check whether there are any events in the queue waiting for the next event dispatch cycle.
    // pub fn has_queued_events(&self) -> bool {
    //     !self.event_queue.is_empty()
    // }

    /// Add a listener to an entity.
    ///
    /// A listener can be used to handle events which would not normally propagate to the entity.
    /// For example, mouse events when a different entity has captured them. Useful for things like
    /// closing a popup when clicking outside of its bounding box.
    pub fn add_listener<F, W>(&mut self, listener: F)
    where
        W: View,
        F: 'static + Fn(&mut W, &mut EventContext, &mut Event),
    {
        self.listeners.insert(
            self.current,
            Box::new(move |event_handler, context, event| {
                if let Some(widget) = event_handler.downcast_mut::<W>() {
                    (listener)(widget, context, event);
                }
            }),
        );
    }

    /// Adds a global listener to the application.
    ///
    /// Global listeners have the first opportunity to handle every event that is sent in an
    /// application. They will *never* be removed. If you need a listener tied to the lifetime of a
    /// view, use `add_listener`.
    pub fn add_global_listener<F>(&mut self, listener: F)
    where
        F: 'static + Fn(&mut EventContext, &mut Event),
    {
        self.global_listeners.push(Box::new(listener));
    }

    /// Add a font from memory to the application.
    pub fn add_fonts_mem(&mut self, data: &[&[u8]]) {
        self.text_context.take_buffers();
        replace_with_or_abort(&mut self.text_context, |mut ccx| {
            let buffers = ccx.take_buffers();
            let (locale, mut db) = ccx.into_font_system().into_locale_and_db();
            for font_data in data {
                db.load_font_data(Vec::from(*font_data));
            }
            let mut new_ccx = TextContext::new_from_locale_and_db(locale, db);
            for (entity, lines) in buffers {
                new_ccx.with_buffer(entity, move |buf| {
                    buf.lines = lines
                        .into_iter()
                        .map(|line| BufferLine::new(line, AttrsList::new(Attrs::new())))
                        .collect();
                });
            }
            new_ccx
        });
    }

    /// Sets the global default font for the application.
    pub fn set_default_font(&mut self, names: &[&str]) {
        self.style.default_font = names
            .iter()
            .map(|x| FamilyOwned::Name(x.to_string()))
            .chain(once(FamilyOwned::SansSerif))
            .collect();
    }

    pub fn add_theme(&mut self, theme: &str) {
        self.resource_manager.themes.push(theme.to_owned());

        EventContext::new(self).reload_styles().expect("Failed to reload styles");
    }

    pub fn remove_user_themes(&mut self) {
        self.resource_manager.themes.clear();

        self.add_theme(DEFAULT_LAYOUT);
        if !self.ignore_default_theme {
            self.add_theme(DEFAULT_THEME);
        }
    }

    pub fn add_stylesheet(&mut self, path: impl AsRef<Path>) -> Result<(), std::io::Error> {
        let style_string = std::fs::read_to_string(path.as_ref())?;
        self.resource_manager.stylesheets.push(path.as_ref().to_owned());
        self.style.parse_theme(&style_string);

        Ok(())
    }

    /// Adds a new property animation returning an animation builder
    ///
    /// # Example
    /// Create an animation which animates the `left` property from 0 to 100 pixels in 5 seconds
    /// and play the animation on an entity:
    /// ```ignore
    /// let animation_id = cx.add_animation(instant::Duration::from_secs(5))
    ///     .add_keyframe(0.0, |keyframe| keyframe.set_left(Pixels(0.0)))
    ///     .add_keyframe(1.0, |keyframe| keyframe.set_left(Pixels(100.0)))
    ///     .build();
    /// ```
    pub fn add_animation(&mut self, duration: std::time::Duration) -> AnimationBuilder {
        let id = self.style.animation_manager.create();
        AnimationBuilder::new(id, self, duration)
    }

    pub fn set_image_loader<F: 'static + Fn(&mut ResourceContext, &str)>(&mut self, loader: F) {
        self.resource_manager.image_loader = Some(Box::new(loader));
    }

<<<<<<< HEAD
    pub fn load_image(
        &mut self,
        path: String,
        image: image::DynamicImage,
        policy: ImageRetentionPolicy,
    ) {
        match self.resource_manager.images.entry(path) {
            Entry::Occupied(mut occ) => {
                occ.get_mut().image = ImageOrId::Image(
                    image,
                    femtovg::ImageFlags::REPEAT_X | femtovg::ImageFlags::REPEAT_Y,
                );
                occ.get_mut().dirty = true;
                occ.get_mut().retention_policy = policy;
            }
            Entry::Vacant(vac) => {
                vac.insert(StoredImage {
                    image: ImageOrId::Image(
                        image,
                        femtovg::ImageFlags::REPEAT_X | femtovg::ImageFlags::REPEAT_Y,
                    ),
                    retention_policy: policy,
                    used: true,
                    dirty: false,
                    observers: HashSet::new(),
                });
            }
        }
        self.need_relayout();
        self.style.needs_redraw = true;
    }

    #[cfg(feature = "localization")]
    pub fn add_translation(&mut self, lang: LanguageIdentifier, ftl: impl ToString) {
        self.resource_manager.add_translation(lang, ftl.to_string());
=======
    pub fn add_translation(&mut self, lang: LanguageIdentifier, ftl: String) {
        self.resource_manager.add_translation(lang, ftl);
>>>>>>> 4e5ad543
        self.emit(EnvironmentEvent::SetLocale(self.resource_manager.language.clone()));
    }

    pub fn spawn<F>(&self, target: F)
    where
        F: 'static + Send + FnOnce(&mut ContextProxy),
    {
        let mut cxp = ContextProxy {
            current: self.current,
            event_proxy: self.event_proxy.as_ref().map(|p| p.make_clone()),
        };

        std::thread::spawn(move || target(&mut cxp));
    }
}

pub(crate) enum InternalEvent {
    Redraw,
    LoadImage {
        path: String,
        image: Mutex<Option<image::DynamicImage>>,
        policy: ImageRetentionPolicy,
    },
}

/// A trait for any Context-like object that lets you access stored model data.
///
/// This lets e.g Lens::get be generic over any of these types.
pub trait DataContext {
    /// Get stored data from the context.
    fn data<T: 'static>(&self) -> Option<&T>;
}

pub trait EmitContext {
    fn emit<M: Any + Send>(&mut self, message: M);
    fn emit_to<M: Any + Send>(&mut self, target: Entity, message: M);
    fn emit_custom(&mut self, event: Event);
}

impl DataContext for Context {
    fn data<T: 'static>(&self) -> Option<&T> {
        // return data for the static model
        if let Some(t) = <dyn Any>::downcast_ref::<T>(&()) {
            return Some(t);
        }

        for entity in self.current.parent_iter(&self.tree) {
            if let Some(model_data_store) = self.data.get(entity) {
                if let Some(model) = model_data_store.models.get(&TypeId::of::<T>()) {
                    return model.downcast_ref::<T>();
                }
            }

            if let Some(view_handler) = self.views.get(&entity) {
                if let Some(data) = view_handler.downcast_ref::<T>() {
                    return Some(data);
                }
            }
        }

        None
    }
}

impl EmitContext for Context {
    /// Send an event containing a message up the tree from the current entity.
    fn emit<M: Any + Send>(&mut self, message: M) {
        self.event_queue.push_back(
            Event::new(message)
                .target(self.current)
                .origin(self.current)
                .propagate(Propagation::Up),
        );
    }

    /// Send an event containing a message directly to a specified entity.
    fn emit_to<M: Any + Send>(&mut self, target: Entity, message: M) {
        self.event_queue.push_back(
            Event::new(message).target(target).origin(self.current).propagate(Propagation::Direct),
        );
    }

    /// Send an event with custom origin and propagation information.
    fn emit_custom(&mut self, event: Event) {
        self.event_queue.push_back(event);
    }
}<|MERGE_RESOLUTION|>--- conflicted
+++ resolved
@@ -36,14 +36,8 @@
 #[cfg(feature = "embedded_fonts")]
 use crate::fonts;
 use crate::prelude::*;
-<<<<<<< HEAD
 use crate::resource::{ImageOrId, ImageRetentionPolicy, ResourceManager, StoredImage};
 use crate::style::{PseudoClass, Style};
-=======
-use crate::resource::{ImageRetentionPolicy, ResourceManager};
-use crate::state::{BindingHandler, ModelDataStore};
-use crate::style::Style;
->>>>>>> 4e5ad543
 use crate::text::{TextConfig, TextContext};
 use vizia_id::{GenerationalId, IdManager};
 use vizia_input::{Modifiers, MouseState};
@@ -52,9 +46,6 @@
 
 static DEFAULT_THEME: &str = include_str!("../../resources/themes/default_theme.css");
 static DEFAULT_LAYOUT: &str = include_str!("../../resources/themes/default_layout.css");
-
-pub(crate) type DataStore = SparseSet<ModelDataStore>;
-pub(crate) type Views = FnvHashMap<Entity, Box<dyn BindingHandler>>;
 
 /// The main storage and control object for a Vizia application.
 pub struct Context {
@@ -62,16 +53,9 @@
     pub(crate) entity_identifiers: HashMap<String, Entity>,
     pub(crate) tree: Tree<Entity>,
     pub(crate) current: Entity,
-<<<<<<< HEAD
     pub(crate) views: FnvHashMap<Entity, Box<dyn ViewHandler>>,
     pub(crate) data: SparseSet<ModelDataStore>,
     pub(crate) bindings: FnvHashMap<Entity, Box<dyn BindingHandler>>,
-=======
-    /// TODO make this private when there's no longer a need to mutate views after building
-    pub views: FnvHashMap<Entity, Box<dyn ViewHandler>>,
-    pub(crate) data: DataStore,
-    pub(crate) bindings: Views,
->>>>>>> 4e5ad543
     pub(crate) event_queue: VecDeque<Event>,
     pub(crate) listeners:
         HashMap<Entity, Box<dyn Fn(&mut dyn ViewHandler, &mut EventContext, &mut Event)>>,
@@ -510,46 +494,9 @@
         self.resource_manager.image_loader = Some(Box::new(loader));
     }
 
-<<<<<<< HEAD
-    pub fn load_image(
-        &mut self,
-        path: String,
-        image: image::DynamicImage,
-        policy: ImageRetentionPolicy,
-    ) {
-        match self.resource_manager.images.entry(path) {
-            Entry::Occupied(mut occ) => {
-                occ.get_mut().image = ImageOrId::Image(
-                    image,
-                    femtovg::ImageFlags::REPEAT_X | femtovg::ImageFlags::REPEAT_Y,
-                );
-                occ.get_mut().dirty = true;
-                occ.get_mut().retention_policy = policy;
-            }
-            Entry::Vacant(vac) => {
-                vac.insert(StoredImage {
-                    image: ImageOrId::Image(
-                        image,
-                        femtovg::ImageFlags::REPEAT_X | femtovg::ImageFlags::REPEAT_Y,
-                    ),
-                    retention_policy: policy,
-                    used: true,
-                    dirty: false,
-                    observers: HashSet::new(),
-                });
-            }
-        }
-        self.need_relayout();
-        self.style.needs_redraw = true;
-    }
-
     #[cfg(feature = "localization")]
     pub fn add_translation(&mut self, lang: LanguageIdentifier, ftl: impl ToString) {
         self.resource_manager.add_translation(lang, ftl.to_string());
-=======
-    pub fn add_translation(&mut self, lang: LanguageIdentifier, ftl: String) {
-        self.resource_manager.add_translation(lang, ftl);
->>>>>>> 4e5ad543
         self.emit(EnvironmentEvent::SetLocale(self.resource_manager.language.clone()));
     }
 
