[package]
name = "vizia_baseview"
version = "0.1.0"
authors = ["George Atkinson <geomyles@yahoo.co.uk>", "Billy Messenger <BillyDM@protonmail.com>"]
edition = "2021"
license = "MIT"
repository = "https://github.com/vizia/vizia"
description = "Baseview backend for vizia"

[dependencies]
vizia_core = { path = "../vizia_core" }
vizia_input = { path = "../vizia_input" }
vizia_id = { path = "../vizia_id" }

baseview = { git = "https://github.com/RustAudio/baseview.git", rev = "eae4033e7d2cc9c31ccaa2794d5d08eedf2f510c", features = ["opengl"] }
raw-window-handle = "0.4.2"
<<<<<<< HEAD
femtovg = { git = "https://github.com/femtovg/femtovg", rev = "018883b4a22805992f90e373e85020e9732bd11e", default-features = false }
=======
femtovg = { git = "https://github.com/rhelmot/femtovg", rev = "e1f3f05cc050c0ed69ca702b368bb5d4eb2cabff", default-features = false }
#femtovg = { path = "../../../femtovg", default-features = false }
>>>>>>> 8359c4df
lazy_static = "1.4.0"<|MERGE_RESOLUTION|>--- conflicted
+++ resolved
@@ -14,10 +14,6 @@
 
 baseview = { git = "https://github.com/RustAudio/baseview.git", rev = "eae4033e7d2cc9c31ccaa2794d5d08eedf2f510c", features = ["opengl"] }
 raw-window-handle = "0.4.2"
-<<<<<<< HEAD
-femtovg = { git = "https://github.com/femtovg/femtovg", rev = "018883b4a22805992f90e373e85020e9732bd11e", default-features = false }
-=======
 femtovg = { git = "https://github.com/rhelmot/femtovg", rev = "e1f3f05cc050c0ed69ca702b368bb5d4eb2cabff", default-features = false }
 #femtovg = { path = "../../../femtovg", default-features = false }
->>>>>>> 8359c4df
 lazy_static = "1.4.0"